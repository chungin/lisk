--- conflicted
+++ resolved
@@ -14,7 +14,8 @@
 
 'use strict';
 
-const wsRPC = require('../api/ws/rpc/ws_rpc').wsRPC;
+const connect = require('../api/ws/rpc/connect');
+const disconnect = require('../api/ws/rpc/disconnect');
 
 /**
  * Description of the class.
@@ -56,16 +57,6 @@
 
 	this.peers[peer.string] = peer;
 
-<<<<<<< HEAD
-=======
-	if (peer.socket && peer.socket.active) {
-		// Reconnect existing socket
-		peer.socket.connect();
-	} else {
-		// Create client WS connection to peer
-		connect(peer, this.logger);
-	}
->>>>>>> e75eb9eb
 	if (peer.nonce) {
 		this.addressToNonceMap[peer.string] = peer.nonce;
 		this.nonceToAddressMap[peer.nonce] = peer.string;

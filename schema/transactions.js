--- conflicted
+++ resolved
@@ -181,49 +181,5 @@
 				maxLength: 22
 			}
 		}
-<<<<<<< HEAD
-	},
-	addTransactions: {
-		id: 'transactions.addTransactions',
-		type: 'object',
-		properties: {
-			secret: {
-				type: 'string',
-				minLength: 1,
-				maxLength: 100
-			},
-			amount: {
-				type: 'integer',
-				minimum: 1,
-				maximum: constants.totalAmount
-			},
-			recipientId: {
-				type: 'string',
-				format: 'address',
-				minLength: 1,
-				maxLength: 22
-			},
-			publicKey: {
-				type: 'string',
-				format: 'publicKey'
-			},
-			secondSecret: {
-				type: 'string',
-				minLength: 1,
-				maxLength: 100
-			},
-			multisigAccountPublicKey: {
-				type: 'string',
-				format: 'publicKey'
-			},
-			data: {
-				type: 'string',
-				minLength: 1,
-				maxLength: 64
-			}
-		},
-		required: ['secret', 'amount', 'recipientId']
-=======
->>>>>>> e861853e
 	}
 };
/*
 * Copyright © 2018 Lisk Foundation
 *
 * See the LICENSE file at the top-level directory of this distribution
 * for licensing information.
 *
 * Unless otherwise agreed in a custom licensing agreement with the Lisk Foundation,
 * no part of this software, including this file, may be copied, modified,
 * propagated, or distributed except according to the terms contained in the
 * LICENSE file.
 *
 * Removal or modification of this copyright notice is prohibited.
 */

'use strict';

const Promise = require('bluebird');
const async = require('async');
const transactionTypes = require('../../helpers/transaction_types.js');

let modules;
let library;
let self;
const __private = {};

/**
 * Main chain logic. Allows set information. Initializes library.
 *
 * @class
 * @memberof modules.blocks
 * @see Parent: {@link modules.blocks}
 * @requires async
 * @requires bluebird
 * @requires helpers/transaction_types
 * @param {Object} logger
 * @param {Block} block
 * @param {Transaction} transaction
 * @param {Database} db
 * @param {Object} genesisblock
 * @param {bus} bus
 * @param {Sequence} balancesSequence
 * @todo Add description for the params
 */
class Chain {
	constructor(
		logger,
		block,
		transaction,
		db,
		genesisblock,
		bus,
		balancesSequence
	) {
		library = {
			logger,
			db,
			genesisblock,
			bus,
			balancesSequence,
			logic: {
				block,
				transaction,
			},
		};
		self = this;

		library.logger.trace('Blocks->Chain: Submodule initialized.');
		return self;
	}
}

/**
 * Save genesis block to database.
 *
 * @param  {function} cb - Callback function
 * @returns {function} cb - Callback function from params (through setImmediate)
 * @returns {Object} cb.err - Error if occurred
 */
Chain.prototype.saveGenesisBlock = function(cb) {
	// Check if genesis block ID already exists in the database
	// FIXME: Duplicated, there is another SQL query that we can use for that
	library.db.blocks
		.getGenesisBlockId(library.genesisblock.block.id)
		.then(rows => {
			const blockId = rows.length && rows[0].id;

			if (!blockId) {
				// If there is no block with genesis ID - save to database
				// WARNING: DB_WRITE
				// FIXME: This will fail if we already have genesis block in database, but with different ID
				self.saveBlock(library.genesisblock.block, err =>
					setImmediate(cb, err)
				);
			} else {
				return setImmediate(cb);
			}
		})
		.catch(err => {
			library.logger.error(err.stack);
			return setImmediate(cb, 'Blocks#saveGenesisBlock error');
		});
};

/**
 * Save block with transactions to database.
 *
 * @param {Object} block - Full normalized block
 * @param {function} cb - Callback function
 * @returns {Function|afterSave} cb - If SQL transaction was OK - returns safterSave execution, if not returns callback function from params (through setImmediate)
 * @returns {string} cb.err - Error if occurred
 */
Chain.prototype.saveBlock = function(block, cb, tx) {
	block.transactions.map(transaction => {
		transaction.blockId = block.id;

		return transaction;
	});

	function saveBlockBatch(tx) {
		const promises = [tx.blocks.save(block)];

		if (block.transactions.length) {
			promises.push(tx.transactions.save(block.transactions));
		}

		tx
			.batch(promises)
			.then(() => __private.afterSave(block, cb))
			.catch(err => {
				library.logger.error(err.stack);
				return setImmediate(cb, 'Blocks#saveBlock error');
			});
	}

	// If there is already a running transaction use it
	if (tx) {
		saveBlockBatch(tx);
	} else {
		// Prepare and execute SQL transaction
		// WARNING: DB_WRITE
		library.db.tx('Chain:saveBlock', t => {
			saveBlockBatch(t);
		});
	}
};

/**
 * Execute afterSave callback for transactions depends on transaction type.
 *
 * @private
 * @param {Object} block - Full normalized block
 * @param {function} cb - Callback function
 * @returns {function} cb - Callback function from params (through setImmediate)
 * @returns {Object} cb.err - Error if occurred
 */
__private.afterSave = function(block, cb) {
	library.bus.message('transactionsSaved', block.transactions);
	async.eachSeries(
		block.transactions,
		(transaction, cb) => library.logic.transaction.afterSave(transaction, cb),
		err => setImmediate(cb, err)
	);
};

/**
 * Deletes block from blocks table.
 *
 * @param {number} blockId - ID of block to delete
 * @param {function} cb - Callback function
 * @param {Object} tx - Database transaction
 * @returns {function} cb - Callback function from params (through setImmediate)
 * @returns {Object} cb.err - String if SQL error occurred, null if success
 */
Chain.prototype.deleteBlock = function(blockId, cb, tx) {
	// Delete block with ID from blocks table
	// WARNING: DB_WRITE
	tx.blocks
		.deleteBlock(blockId)
		.then(() => setImmediate(cb))
		.catch(err => {
			library.logger.error(err.stack);
			return setImmediate(cb, 'Blocks#deleteBlock error');
		});
};

/**
 * Deletes all blocks with height >= supplied block ID.
 *
 * @param {number} blockId - ID of block to begin with
 * @param {function} cb - Callback function
 * @returns {function} cb - Callback function from params (through setImmediate)
 * @returns {Object} cb.err - SQL error
 * @returns {Object} cb.res - SQL response
 */
Chain.prototype.deleteAfterBlock = function(blockId, cb) {
	library.db.blocks
		.deleteAfterBlock(blockId)
		.then(res => setImmediate(cb, null, res))
		.catch(err => {
			library.logger.error(err.stack);
			return setImmediate(cb, 'Blocks#deleteAfterBlock error');
		});
};

/**
 * Apply genesis block's transactions to blockchain.
 *
 * @param {Object} block - Full normalized genesis block
 * @param {function} cb - Callback function
 * @returns {function} cb - Callback function from params (through setImmediate)
 * @returns {Object} cb.err - Error if occurred
 */
Chain.prototype.applyGenesisBlock = function(block, cb) {
	// Sort transactions included in block
	block.transactions = block.transactions.sort(a => {
		if (a.type === transactionTypes.VOTE) {
			return 1;
		}
		return 0;
	});
	// Initialize block progress tracker
	const tracker = modules.blocks.utils.getBlockProgressLogger(
		block.transactions.length,
		block.transactions.length / 100,
		'Genesis block loading'
	);
	async.eachSeries(
		block.transactions,
		(transaction, eachSeriesCb) => {
			// Apply transactions through setAccountAndGet, bypassing unconfirmed/confirmed states
			// FIXME: Poor performance - every transaction cause SQL query to be executed
			// WARNING: DB_WRITE
			modules.accounts.setAccountAndGet(
				{ publicKey: transaction.senderPublicKey },
				(err, sender) => {
					if (err) {
						return setImmediate(eachSeriesCb, {
							message: err,
							transaction,
							block,
						});
					}
					// Apply transaction to confirmed & unconfirmed balances
					// WARNING: DB_WRITE
					__private.applyTransaction(block, transaction, sender, eachSeriesCb);
					// Update block progress tracker
					tracker.applyNext();
				}
			);
		},
		err => {
			if (err) {
				// If genesis block is invalid, kill the node...
				process.exit(0);
				return setImmediate(cb, err);
			}
			// Set genesis block as last block
			modules.blocks.lastBlock.set(block);
			// Tick round
			// WARNING: DB_WRITE
			modules.rounds.tick(block, cb);
		}
	);
};

/**
 * Apply transaction to unconfirmed and confirmed.
 *
 * @private
 * @param {Object} block - Block object
 * @param {Object} transaction - Transaction object
 * @param {Object} sender - Sender account
 * @param {function} cb - Callback function
 * @returns {function} cb - Callback function from params (through setImmediate)
 * @returns {Object} cb.err - Error if occurred
 */
__private.applyTransaction = function(block, transaction, sender, cb) {
	// FIXME: Not sure about flow here, when nodes have different transactions - 'applyUnconfirmed' can fail but 'apply' can be ok
	modules.transactions.applyUnconfirmed(transaction, sender, err => {
		if (err) {
			return setImmediate(cb, {
				message: err,
				transaction,
				block,
			});
		}

		modules.transactions.apply(transaction, block, sender, err => {
			if (err) {
				return setImmediate(cb, {
					message: `Failed to apply transaction: ${transaction.id}`,
					transaction,
					block,
				});
			}
			return setImmediate(cb);
		});
	});
};

/**
 * Calls undoUnconfirmedList from modules transactions
 *
 * @private
 * @param  {function} cb - Callback function
 * @returns {function} cb - Callback function from params (through setImmediate)
 * @returns {Object}   cb.err - Error if occurred
 */
<<<<<<< HEAD
Chain.prototype.applyBlock = function (block, broadcast, saveBlock, cb) {
	// Prevent shutdown during database writes.
	modules.blocks.isActive.set(true);

	// Transactions to rewind in case of error.
	var appliedTransactions = {};

	modules.transactions.printQueues('Apply Block before undoUnconfirmedList');
	async.series({
		// Rewind any unconfirmed transactions before applying block.
		// TODO: It should be possible to remove this call if we can guarantee that only this function is processing transactions atomically. Then speed should be improved further.
		// TODO: Other possibility, when we rebuild from block chain this action should be moved out of the rebuild function.
		undoUnconfirmedList: function (seriesCb) {
			modules.transactions.undoUnconfirmedList(function (err, ids) {
				if (err) {
					// Fatal error, memory tables will be inconsistent
					library.logger.error('Failed to undo unconfirmed list', err);

					return process.exit(0);
				} else {
					modules.transactions.printQueues('Apply Block after undoUnconfirmedList');
					return setImmediate(seriesCb);
				}
			});
		},
		// Apply transactions to unconfirmed mem_accounts fields.
		applyUnconfirmed: function (seriesCb) {
			modules.transactions.printQueues('Apply Block before applyUnconfirmedList');
			async.eachSeries(block.transactions, function (transaction, eachSeriesCb) {
				// DATABASE write
				modules.accounts.setAccountAndGet({publicKey: transaction.senderPublicKey}, function (err, sender) {
					// DATABASE: write
					modules.transactions.applyUnconfirmed(transaction, sender, function (err) {
						if (err) {
							err = ['Failed to apply transaction:', transaction.id, '-', err].join(' ');
							library.logger.error(err);
							library.logger.error('Transaction', transaction);
							return setImmediate(eachSeriesCb, err);
						}

						appliedTransactions[transaction.id] = transaction;

						return setImmediate(eachSeriesCb);
					});
				});
			}, function (err) {
				if (err) {
					// Rewind any already applied unconfirmed transactions.
					// Leaves the database state as per the previous block.
					async.eachSeries(block.transactions, function (transaction, eachSeriesCb) {
						modules.accounts.getAccount({publicKey: transaction.senderPublicKey}, function (accountError, sender) {
							if (accountError) {
								return setImmediate(eachSeriesCb, accountError);
							}
							// The transaction has been applied?
							if (appliedTransactions[transaction.id]) {
								// DATABASE: write
								library.logic.transaction.undoUnconfirmed(transaction, sender, eachSeriesCb);
							} else {
								return setImmediate(eachSeriesCb);
							}
						});
					}, function (seriesError) {
						modules.transactions.printQueues('Apply Block after applyUnconfirmedList');
						if (seriesError) {
							// Fatal error, memory tables will be inconsistent
							library.logger.error('Failed to undo unconfirmed block transactions list', seriesError);

							return process.exit(0);
=======
__private.undoUnconfirmedListStep = function(cb) {
	modules.transactions.undoUnconfirmedList(err => {
		if (err) {
			// Fatal error, memory tables will be inconsistent
			library.logger.error('Failed to undo unconfirmed list', err);
			return setImmediate(cb, 'Failed to undo unconfirmed list');
		}
		return setImmediate(cb);
	});
};

/**
 * Calls applyUnconfirmed from modules.transactions for each transaction in block
 *
 * @private
 * @param {Object} block - Block object
 * @param {function} tx - Postgres transaction
 * @returns {Promise<reject|resolve>} new Promise. Resolve if ok, reject if error ocurred
 * @todo check descriptions
 */
__private.applyUnconfirmedStep = function(block, tx) {
	return Promise.mapSeries(
		block.transactions,
		transaction =>
			new Promise((resolve, reject) => {
				modules.accounts.setAccountAndGet(
					{ publicKey: transaction.senderPublicKey },
					(accountErr, sender) => {
						if (accountErr) {
							const err = `Failed to get account to apply unconfirmed transaction: ${
								transaction.id
							} - ${accountErr}`;
							library.logger.error(err);
							library.logger.error('Transaction', transaction);
							return setImmediate(reject, new Error(err));
>>>>>>> 1e872fb4
						}
						// DATABASE: write
						modules.transactions.applyUnconfirmed(
							transaction,
							sender,
							err => {
								if (err) {
									err = `Failed to apply unconfirmed transaction: ${
										transaction.id
									} - ${err}`;
									library.logger.error(err);
									library.logger.error('Transaction', transaction);
									return setImmediate(reject, new Error(err));
								}

								return setImmediate(resolve);
							},
							tx
						);
					},
					tx
				);
			})
	);
};

/**
 * Calls apply from modules.transactions for each transaction in block after get serder with modules.accounts.getAccount
 *
 * @private
 * @param {Object} block - Block object
 * @param {function} tx - Database transaction
 * @returns {Promise<reject|resolve>}
 */
__private.applyConfirmedStep = function(block, tx) {
	return Promise.mapSeries(
		block.transactions,
		transaction =>
			new Promise((resolve, reject) => {
				modules.accounts.getAccount(
					{ publicKey: transaction.senderPublicKey },
					(accountErr, sender) => {
						if (accountErr) {
							const err = `Failed to get account to apply transaction: ${
								transaction.id
							} - ${accountErr}`;
							library.logger.error(err);
							library.logger.error('Transaction', transaction);
							return setImmediate(reject, new Error(err));
						}
<<<<<<< HEAD
						// Transaction applied, removed from the unconfirmed list.
						modules.transactions.removeUnconfirmedTransaction(transaction.id);
						return setImmediate(eachSeriesCb);
					});
				});
			}, function (err) {
				modules.transactions.printQueues('Apply Block after applyconfirmedList');
				return setImmediate(seriesCb, err);
			});
		},
		// Optionally save the block to the database.
		saveBlock: function (seriesCb) {
			if (saveBlock) {
				// DATABASE: write
				self.saveBlock(block, function (err) {
=======
						// DATABASE: write
						modules.transactions.apply(
							transaction,
							block,
							sender,
							err => {
								if (err) {
									// Fatal error, memory tables will be inconsistent
									err = `Failed to apply transaction: ${
										transaction.id
									} - ${err}`;
									library.logger.error(err);
									library.logger.error('Transaction', transaction);

									return setImmediate(reject, new Error(err));
								}
								return setImmediate(resolve);
							},
							tx
						);
					},
					tx
				);
			})
	);
};

/**
 * Calls apply from modules.transactions for each transaction in block after get serder with modules.accounts.getAccount
 *
 * @private
 * @param {Object} block - Block object
 * @param {boolean} saveBlock - Flag to save block into database
 * @param {function} tx - Database transaction
 * @returns {Promise<reject|resolve>}
 */
__private.saveBlockStep = function(block, saveBlock, tx) {
	return new Promise((resolve, reject) => {
		if (saveBlock) {
			// DATABASE: write
			self.saveBlock(
				block,
				err => {
>>>>>>> 1e872fb4
					if (err) {
						// Fatal error, memory tables will be inconsistent
						library.logger.error('Failed to save block...', err);
						library.logger.error('Block', block);
						return setImmediate(reject, new Error('Failed to save block'));
					}

					library.logger.debug(
						`Block applied correctly with ${
							block.transactions.length
						} transactions`
					);

					// DATABASE write. Update delegates accounts
					modules.rounds.tick(
						block,
						err => {
							if (err) {
								return setImmediate(reject, err);
							}

							library.bus.message('newBlock', block);
							modules.blocks.lastBlock.set(block);
							return setImmediate(resolve);
						},
						tx
					);
				},
				tx
			);
		} else {
			// DATABASE write. Update delegates accounts
			modules.rounds.tick(
				block,
				err => {
					if (err) {
						return setImmediate(reject, err);
					}

					library.bus.message('newBlock', block);
					modules.blocks.lastBlock.set(block);
					return setImmediate(resolve);
				},
				tx
			);
		}
	});
};

/**
 * Description of the function.
 *
 * @param {Object} block - Full normalized genesis block
 * @param {function} cb - Callback function
 * @returns {function} cb - Callback function from params (through setImmediate)
 * @returns {Object} cb.err - Error if occurred
 * @todo Add description for the function
 */
Chain.prototype.applyBlock = function(block, saveBlock, cb) {
	__private.undoUnconfirmedListStep(err => {
		if (err) {
			return setImmediate(cb, err);
		}
		library.db
			.tx('Chain:applyBlock', tx => {
				modules.blocks.isActive.set(true);

				return __private
					.applyUnconfirmedStep(block, tx)
					.then(() => __private.applyConfirmedStep(block, tx))
					.then(() => __private.saveBlockStep(block, saveBlock, tx));
			})
			.then(() => {
				// Remove block transactions from transaction pool
				block.transactions.forEach(transaction => {
					modules.transactions.removeUnconfirmedTransaction(transaction.id);
				});
				modules.blocks.isActive.set(false);
				block = null;

				return setImmediate(cb, null);
			})
			.catch(reason => {
				modules.blocks.isActive.set(false);
				block = null;

				// Finish here if snapshotting.
				// FIXME: Not the best place to do that
				if (reason.name === 'Snapshot finished') {
					library.logger.info(reason);
					process.emit('SIGTERM');
				}

				return setImmediate(cb, reason);
			});
	});
};

/**
 * Broadcast reduced block to increase network performance.
 *
 * @param {Object} reducedBlock - Block without empty/insignificant properties
 * @param {boolean} broadcast - Indicator that block needs to be broadcasted
 */
Chain.prototype.broadcastReducedBlock = function(reducedBlock, broadcast) {
	library.bus.message('broadcastBlock', reducedBlock, broadcast);
};

/**
 * Loads 2nd last block from the database
 * @param {String} secondLastBlockId - id of the second last block
 * @param {Object} tx - database transaction
 */
__private.loadSecondLastBlockStep = function(secondLastBlockId, tx) {
	return new Promise((resolve, reject) => {
		// Load previous block from full_blocks_list table
		// TODO: Can be inefficient, need performnce tests
		modules.blocks.utils.loadBlocksPart(
			{ id: secondLastBlockId },
			(err, blocks) => {
				if (err || !blocks.length) {
					library.logger.error('Failed to get loadBlocksPart', err);
					return setImmediate(reject, err || 'previousBlock is null');
				}
				return setImmediate(resolve, blocks[0]);
			},
			tx
		);
	});
};

/**
 * Reverts changes on confirmed columns of mem_account for one transaction
 * @param {Object} transaction - transaction to undo
 * @param {Object} oldLastBlock - secondLastBlock
 * @param {Object} tx - database transaction
 */
__private.undoStep = function(transaction, oldLastBlock, tx) {
	return new Promise((resolve, reject) => {
		// Retrieve sender by public key
		modules.accounts.getAccount(
			{ publicKey: transaction.senderPublicKey },
			(accountErr, sender) => {
				if (accountErr) {
					// Fatal error, memory tables will be inconsistent
					library.logger.error(
						'Failed to get account to undo transactions',
						accountErr
					);
					return setImmediate(reject, accountErr);
				}
				// Undoing confirmed transaction - refresh confirmed balance (see: logic.transaction.undo, logic.transfer.undo)
				// WARNING: DB_WRITE
				modules.transactions.undo(
					transaction,
					oldLastBlock,
					sender,
					undoErr => {
						if (undoErr) {
							// Fatal error, memory tables will be inconsistent
							library.logger.error('Failed to undo transactions', undoErr);
							return setImmediate(reject, undoErr);
						}
						return setImmediate(resolve);
					},
					tx
				);
			},
			tx
		);
	});
};

/**
 * Reverts changes on unconfirmed columns of mem_account for one transaction
 * @param {Object} transaction - transaction to undo
 * @param {Object} oldLastBlock - secondLastBlock
 * @param {Object} tx - database transaction
 */
__private.undoUnconfirmStep = function(transaction, tx) {
	return new Promise((resolve, reject) => {
		// Undoing unconfirmed transaction - refresh unconfirmed balance (see: logic.transaction.undoUnconfirmed)
		// WARNING: DB_WRITE
		modules.transactions.undoUnconfirmed(
			transaction,
			undoUnconfirmErr => {
				if (undoUnconfirmErr) {
					// Fatal error, memory tables will be inconsistent
					library.logger.error('Failed to undo transactions', undoUnconfirmErr);
					return setImmediate(reject, undoUnconfirmErr);
				}
				return setImmediate(resolve);
			},
			tx
		);
	});
};

/**
 * Performs backward tick
 * @param {Object} oldLastBlock - secondLastBlock
 * @param {Object} previousBlock - block to delete
 * @param {Object} tx - database transaction
 */
__private.backwardTickStep = function(oldLastBlock, previousBlock, tx) {
	return new Promise((resolve, reject) => {
		// Perform backward tick on rounds
		// WARNING: DB_WRITE
		modules.rounds.backwardTick(
			oldLastBlock,
			previousBlock,
			backwardTickErr => {
				if (backwardTickErr) {
					// Fatal error, memory tables will be inconsistent
					library.logger.error(
						'Failed to perform backwards tick',
						backwardTickErr
					);
					return setImmediate(reject, backwardTickErr);
				}
				return setImmediate(resolve);
			},
			tx
		);
	});
};

/**
 * deletes block and relevant transactions
 * @param {Object} oldLastBlock - secondLastBlock
 * @param {Object} tx - database transaction
 */
__private.deleteBlockStep = function(oldLastBlock, tx) {
	return new Promise((resolve, reject) => {
		// Delete last block from blockchain
		// WARNING: Db_WRITE
		self.deleteBlock(
			oldLastBlock.id,
			deleteBlockErr => {
				if (deleteBlockErr) {
					// Fatal error, memory tables will be inconsistent
					library.logger.error('Failed to delete block', deleteBlockErr);
					return setImmediate(reject, deleteBlockErr);
				}
				return setImmediate(resolve);
			},
			tx
		);
	});
};

/**
 * Deletes last block, undo transactions, recalculate round.
 *
 * @param  {function} cb - Callback function
 * @returns {function} cb - Callback function from params (through setImmediate)
 * @returns {Object} cb.err - Error
 * @returns {Object} cb.obj - New last block
 */
__private.popLastBlock = function(oldLastBlock, cb) {
	let secondLastBlock;

	library.db
		.tx('Chain:deleteBlock', tx =>
			__private
				.loadSecondLastBlockStep(oldLastBlock.previousBlock, tx)
				.then(res => {
					secondLastBlock = res;
					return Promise.mapSeries(
						oldLastBlock.transactions.reverse(),
						transaction =>
							__private
								.undoStep(transaction, oldLastBlock, tx)
								.then(() => __private.undoUnconfirmStep(transaction, tx))
					);
				})
				.then(() =>
					__private.backwardTickStep(oldLastBlock, secondLastBlock, tx)
				)
				.then(() => __private.deleteBlockStep(oldLastBlock, tx))
		)
		.then(() => setImmediate(cb, null, secondLastBlock))
		.catch(err => setImmediate(cb, err));
};

/**
 * Deletes last block.
 * - Apply the block to database if both verifications are ok
 * - Update headers: broadhash and height
 * - Put transactions from deleted block back into transaction pool
 *
 * @param  {function} cb - Callback function
 * @returns {function} cb - Callback function from params (through setImmediate)
 * @returns {Object} cb.err - Error if occurred
 * @returns {Object} cb.obj - New last block
 */
Chain.prototype.deleteLastBlock = function(cb) {
	let lastBlock = modules.blocks.lastBlock.get();
	library.logger.warn('Deleting last block', lastBlock);

	if (lastBlock.height === 1) {
		return setImmediate(cb, 'Cannot delete genesis block');
	}

	let deletedBlockTransactions;

	async.series(
		{
			popLastBlock(seriesCb) {
				// Perform actual delete of last block
				__private.popLastBlock(lastBlock, (err, previousBlock) => {
					if (err) {
						library.logger.error('Error deleting last block', lastBlock);
					} else {
						// Store actual lastBlock transactions in reverse order
						deletedBlockTransactions = lastBlock.transactions.reverse();

						// Set previous block as our new last block
						lastBlock = modules.blocks.lastBlock.set(previousBlock);
					}
					return setImmediate(seriesCb, err);
				});
			},
			updateSystemHeaders(seriesCb) {
				// Update our own headers: broadhash and height
				modules.system.update(seriesCb);
			},
			broadcastHeaders(seriesCb) {
				// Notify all remote peers about our new headers
				modules.transport.broadcastHeaders(seriesCb);
			},
			receiveTransactions(seriesCb) {
				// Put transactions back into transaction pool
				modules.transactions.receiveTransactions(
					deletedBlockTransactions,
					false,
					err => {
						if (err) {
							library.logger.error('Error adding transactions', err);
						}
						deletedBlockTransactions = null;
						return setImmediate(seriesCb);
					}
				);
			},
		},
		err => setImmediate(cb, err, lastBlock)
	);
};

/**
 * Recover chain - wrapper for deleteLastBlock.
 *
 * @private
 * @param  {function} cb - Callback function
 * @returns {function} cb - Callback function from params (through setImmediate)
 * @returns {Object} cb.err - Error if occurred
 */
Chain.prototype.recoverChain = function(cb) {
	library.logger.warn('Chain comparison failed, starting recovery');
	self.deleteLastBlock((err, newLastBlock) => {
		if (err) {
			library.logger.error('Recovery failed');
		} else {
			library.logger.info('Recovery complete, new last block', newLastBlock.id);
		}
		return setImmediate(cb, err);
	});
};

/**
 * Handle modules initialization:
 * - accounts
 * - blocks
 * - rounds
 * - transactions
 *
 * @param {modules} scope - Exposed modules
 */
Chain.prototype.onBind = function(scope) {
	library.logger.trace('Blocks->Chain: Shared modules bind.');
	modules = {
		accounts: scope.accounts,
		blocks: scope.blocks,
		rounds: scope.rounds,
		transactions: scope.transactions,
		system: scope.system,
		transport: scope.transport,
	};

	// Set module as loaded
	__private.loaded = true;
};

module.exports = Chain;<|MERGE_RESOLUTION|>--- conflicted
+++ resolved
@@ -306,77 +306,6 @@
  * @returns {function} cb - Callback function from params (through setImmediate)
  * @returns {Object}   cb.err - Error if occurred
  */
-<<<<<<< HEAD
-Chain.prototype.applyBlock = function (block, broadcast, saveBlock, cb) {
-	// Prevent shutdown during database writes.
-	modules.blocks.isActive.set(true);
-
-	// Transactions to rewind in case of error.
-	var appliedTransactions = {};
-
-	modules.transactions.printQueues('Apply Block before undoUnconfirmedList');
-	async.series({
-		// Rewind any unconfirmed transactions before applying block.
-		// TODO: It should be possible to remove this call if we can guarantee that only this function is processing transactions atomically. Then speed should be improved further.
-		// TODO: Other possibility, when we rebuild from block chain this action should be moved out of the rebuild function.
-		undoUnconfirmedList: function (seriesCb) {
-			modules.transactions.undoUnconfirmedList(function (err, ids) {
-				if (err) {
-					// Fatal error, memory tables will be inconsistent
-					library.logger.error('Failed to undo unconfirmed list', err);
-
-					return process.exit(0);
-				} else {
-					modules.transactions.printQueues('Apply Block after undoUnconfirmedList');
-					return setImmediate(seriesCb);
-				}
-			});
-		},
-		// Apply transactions to unconfirmed mem_accounts fields.
-		applyUnconfirmed: function (seriesCb) {
-			modules.transactions.printQueues('Apply Block before applyUnconfirmedList');
-			async.eachSeries(block.transactions, function (transaction, eachSeriesCb) {
-				// DATABASE write
-				modules.accounts.setAccountAndGet({publicKey: transaction.senderPublicKey}, function (err, sender) {
-					// DATABASE: write
-					modules.transactions.applyUnconfirmed(transaction, sender, function (err) {
-						if (err) {
-							err = ['Failed to apply transaction:', transaction.id, '-', err].join(' ');
-							library.logger.error(err);
-							library.logger.error('Transaction', transaction);
-							return setImmediate(eachSeriesCb, err);
-						}
-
-						appliedTransactions[transaction.id] = transaction;
-
-						return setImmediate(eachSeriesCb);
-					});
-				});
-			}, function (err) {
-				if (err) {
-					// Rewind any already applied unconfirmed transactions.
-					// Leaves the database state as per the previous block.
-					async.eachSeries(block.transactions, function (transaction, eachSeriesCb) {
-						modules.accounts.getAccount({publicKey: transaction.senderPublicKey}, function (accountError, sender) {
-							if (accountError) {
-								return setImmediate(eachSeriesCb, accountError);
-							}
-							// The transaction has been applied?
-							if (appliedTransactions[transaction.id]) {
-								// DATABASE: write
-								library.logic.transaction.undoUnconfirmed(transaction, sender, eachSeriesCb);
-							} else {
-								return setImmediate(eachSeriesCb);
-							}
-						});
-					}, function (seriesError) {
-						modules.transactions.printQueues('Apply Block after applyUnconfirmedList');
-						if (seriesError) {
-							// Fatal error, memory tables will be inconsistent
-							library.logger.error('Failed to undo unconfirmed block transactions list', seriesError);
-
-							return process.exit(0);
-=======
 __private.undoUnconfirmedListStep = function(cb) {
 	modules.transactions.undoUnconfirmedList(err => {
 		if (err) {
@@ -412,7 +341,6 @@
 							library.logger.error(err);
 							library.logger.error('Transaction', transaction);
 							return setImmediate(reject, new Error(err));
->>>>>>> 1e872fb4
 						}
 						// DATABASE: write
 						modules.transactions.applyUnconfirmed(
@@ -463,23 +391,6 @@
 							library.logger.error('Transaction', transaction);
 							return setImmediate(reject, new Error(err));
 						}
-<<<<<<< HEAD
-						// Transaction applied, removed from the unconfirmed list.
-						modules.transactions.removeUnconfirmedTransaction(transaction.id);
-						return setImmediate(eachSeriesCb);
-					});
-				});
-			}, function (err) {
-				modules.transactions.printQueues('Apply Block after applyconfirmedList');
-				return setImmediate(seriesCb, err);
-			});
-		},
-		// Optionally save the block to the database.
-		saveBlock: function (seriesCb) {
-			if (saveBlock) {
-				// DATABASE: write
-				self.saveBlock(block, function (err) {
-=======
 						// DATABASE: write
 						modules.transactions.apply(
 							transaction,
@@ -523,7 +434,6 @@
 			self.saveBlock(
 				block,
 				err => {
->>>>>>> 1e872fb4
 					if (err) {
 						// Fatal error, memory tables will be inconsistent
 						library.logger.error('Failed to save block...', err);

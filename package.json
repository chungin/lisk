--- conflicted
+++ resolved
@@ -14,16 +14,10 @@
   "author": "Lisk Foundation <admin@lisk.io>, lightcurve GmbH <admin@lightcurve.io>",
   "license": "GPL-3.0",
   "dependencies": {
-<<<<<<< HEAD
-    "async": "=2.1.4",
-    "bignumber.js": "=4.0.0",
-    "body-parser": "=1.16.0",
-    "bson": "^1.0.4",
-=======
     "async": "=2.4.1",
     "bignumber.js": "=4.0.2",
     "body-parser": "=1.17.2",
->>>>>>> 6e5a9896
+    "bson": "^1.0.4",
     "bytebuffer": "=5.0.1",
     "change-case": "=3.0.1",
     "colors": "=1.1.2",

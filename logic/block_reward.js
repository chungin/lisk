/*
 * Copyright © 2018 Lisk Foundation
 *
 * See the LICENSE file at the top-level directory of this distribution
 * for licensing information.
 *
 * Unless otherwise agreed in a custom licensing agreement with the Lisk Foundation,
 * no part of this software, including this file, may be copied, modified,
 * propagated, or distributed except according to the terms contained in the
 * LICENSE file.
 *
 * Removal or modification of this copyright notice is prohibited.
 */

'use strict';

<<<<<<< HEAD
const constants = require('../helpers/constants.js');
const bignum = require('../helpers/bignum.js');
=======
const constants = global.constants;
>>>>>>> d7996ac7

const __private = {};
/**
 * Main BlockReward logic.
 * Initializes variables:
 * - milestones
 * - distance
 * - rewardOffset
 *
 * @class
 * @memberof logic
 * @see Parent: {@link logic}
 */
class BlockReward {
	constructor() {
		// Array of milestones
		this.milestones = constants.rewards.milestones;

		// Distance between each milestone
		this.distance = Math.floor(constants.rewards.distance);

		// Start rewards at block (n)
		this.rewardOffset = Math.floor(constants.rewards.offset);
	}

	/**
	 * Description of the function.
	 *
	 * @param {number} height
	 * @returns {number}
	 * @todo Add description for the function, params and the return value
	 */
	calcMilestone(height) {
		height = __private.parseHeight(height);

		const location = Math.trunc((height - this.rewardOffset) / this.distance);
		const lastMile = this.milestones[this.milestones.length - 1];

		if (location > this.milestones.length - 1) {
			return this.milestones.lastIndexOf(lastMile);
		}
		return location;
	}

	/**
	 * Description of the function.
	 *
	 * @param {number} height
	 * @returns {number}
	 * @todo Add description for the function, params and the return value
	 */
	calcReward(height) {
		height = __private.parseHeight(height);

		if (height < this.rewardOffset) {
			return new bignum(0);
		}
		return new bignum(this.milestones[this.calcMilestone(height)]);
	}

	/**
	 * Description of the function.
	 *
	 * @param {number} height
	 * @returns {number}
	 * @todo Add description for the function, params and the return value
	 */
	calcSupply(height) {
		height = __private.parseHeight(height);

		if (height < this.rewardOffset) {
			// Rewards not started yet
			return constants.totalAmount;
		}

		const milestone = this.calcMilestone(height);
		let supply = constants.totalAmount;
		const rewards = [];

		let amount = 0;
		let multiplier = 0;

		// Remove offset from height
		height -= this.rewardOffset - 1;

		for (let i = 0; i < this.milestones.length; i++) {
			if (milestone >= i) {
				multiplier = this.milestones[i];

				if (height < this.distance) {
					// Measure this.distance thus far
					amount = height % this.distance;
				} else {
					amount = this.distance; // Assign completed milestone
					height -= this.distance; // Deduct from total height

					// After last milestone
					if (height > 0 && i === this.milestones.length - 1) {
						amount += height;
					}
				}

				rewards.push([amount, multiplier]);
			} else {
				break; // Milestone out of bounds
			}
		}

		for (let i = 0; i < rewards.length; i++) {
			const reward = rewards[i];
			supply += reward[0] * reward[1];
		}

		return supply;
	}
}

/**
 * Returns absolute value from number.
 *
 * @private
 * @param {number} height
 * @returns {number}
 * @throws If block height invalid
 * @todo Add description for the params and the return value
 */
__private.parseHeight = function(height) {
	if (isNaN(height)) {
		throw 'Invalid block height';
	} else {
		return Math.abs(height);
	}
};

module.exports = BlockReward;<|MERGE_RESOLUTION|>--- conflicted
+++ resolved
@@ -14,12 +14,9 @@
 
 'use strict';
 
-<<<<<<< HEAD
-const constants = require('../helpers/constants.js');
 const bignum = require('../helpers/bignum.js');
-=======
+
 const constants = global.constants;
->>>>>>> d7996ac7
 
 const __private = {};
 /**

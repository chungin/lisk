--- conflicted
+++ resolved
@@ -878,21 +878,14 @@
 					}
 				], cb);
 			}, function (err) {
-<<<<<<< HEAD
-				// FIXME: We should check for errors here?
-				
-				// Perform backward tick on rounds
-				// WARNING: DB_WRITE
-				modules.rounds.backwardTick(oldLastBlock, previousBlock, function () {
-					// Delete last block from blockchain
-					// WARNING: Db_WRITE
-=======
 				if (err) {
 					// Fatal error, memory tables will be inconsistent
 					library.logger.error('Failed to undo transactions', err);
 					return process.exit(0);
 				}
 
+				// Perform backward tick on rounds
+				// WARNING: DB_WRITE
 				modules.rounds.backwardTick(oldLastBlock, previousBlock, function (err) {
 					if (err) {
 						// Fatal error, memory tables will be inconsistent
@@ -900,7 +893,8 @@
 						return process.exit(0);
 					}
 
->>>>>>> ac58f801
+					// Delete last block from blockchain
+					// WARNING: Db_WRITE
 					__private.deleteBlock(oldLastBlock.id, function (err) {
 						if (err) {
 							// Fatal error, memory tables will be inconsistent
@@ -1413,36 +1407,20 @@
 		return setImmediate(cb, 'Can not delete genesis block');
 	}
 
+	// FIXME: Not need async.series here
 	async.series({
-<<<<<<< HEAD
-		// Reset current round (fees, rewards, delegates)
-		backwardSwap: function (seriesCb) {
-			modules.rounds.directionSwap('backward', null, seriesCb);
-		},
 		// Delete last block, replace last block with previous block, undo things
-=======
->>>>>>> ac58f801
 		popLastBlock: function (seriesCb) {
 			__private.popLastBlock(__private.lastBlock, function (err, newLastBlock) {
 				if (err) {
 					library.logger.error('Error deleting last block', __private.lastBlock);
 					return setImmediate(seriesCb, err);
 				} else {
+					// Replace last block with previous
 					__private.lastBlock = newLastBlock;
 					return setImmediate(seriesCb);
 				}
-<<<<<<< HEAD
-				// Replace last block with previous
-				__private.lastBlock = newLastBlock;
-				return setImmediate(seriesCb);
 			});
-		},
-		// Reset undo round (fees, rewards, delegates), recalculate current round
-		forwardSwap: function (seriesCb) {
-			modules.rounds.directionSwap('forward', __private.lastBlock, seriesCb);
-=======
-			});
->>>>>>> ac58f801
 		}
 	}, function (err) {
 		return setImmediate(cb, err, __private.lastBlock);
@@ -1834,18 +1812,7 @@
  * @param   {block}   block New block
  */
 Blocks.prototype.onReceiveBlock = function (block) {
-<<<<<<< HEAD
-	// When client is not loaded, is syncing or round is ticking
-	// Do not receive new blocks as client is not ready
-	if (!__private.loaded || modules.loader.syncing() || modules.rounds.ticking()) {
-		library.logger.debug('Client not ready to receive block', block.id);
-		return;
-	}
-
 	// Execute in sequence via sequence
-	library.sequence.add(function (cb) {
-		// Initial check if new block looks fine
-=======
 	library.sequence.add(function (cb) {
 		// When client is not loaded, is syncing or round is ticking
 		// Do not receive new blocks as client is not ready
@@ -1854,7 +1821,6 @@
 			return setImmediate(cb);
 		}
 
->>>>>>> ac58f801
 		if (block.previousBlock === __private.lastBlock.id && __private.lastBlock.height + 1 === block.height) {
 			// Process received block
 			return __private.receiveBlock(block, cb);

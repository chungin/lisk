--- conflicted
+++ resolved
@@ -469,7 +469,6 @@
 					var webSocketConfig = {
 						workers: scope.config.wsWorkers,
 						port: scope.config.wsPort,
-						host: '0.0.0.0',
 						wsEngine: 'sc-uws',
 						appName: 'lisk',
 						workerController: workersControllerPath,
@@ -760,7 +759,6 @@
 			],
 		},
 		(err, scope) => {
-<<<<<<< HEAD
 			if (err) {
 				logger.fatal(err);
 			} else {
@@ -773,6 +771,7 @@
 				// Receives a 'cleanup' signal and cleans all modules
 				process.once('cleanup', () => {
 					scope.logger.info('Cleaning up...');
+					scope.socketCluster.removeAllListeners('fail');
 					scope.socketCluster.destroy();
 					async.eachSeries(
 						modules,
@@ -790,30 +789,6 @@
 								scope.logger.info('Cleaned up successfully');
 							}
 							process.exit(1);
-=======
-			// Receives a 'cleanup' signal and cleans all modules
-			process.once('cleanup', error => {
-				if (error) {
-					scope.logger.fatal(error.toString());
-				}
-				scope.logger.info('Cleaning up...');
-				scope.socketCluster.removeAllListeners('fail');
-				scope.socketCluster.destroy();
-				async.eachSeries(
-					modules,
-					(module, cb) => {
-						if (typeof module.cleanup === 'function') {
-							module.cleanup(cb);
-						} else {
-							setImmediate(cb);
-						}
-					},
-					err => {
-						if (err) {
-							scope.logger.error(err);
-						} else {
-							scope.logger.info('Cleaned up successfully');
->>>>>>> f7a46c45
 						}
 					);
 				});

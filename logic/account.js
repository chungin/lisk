--- conflicted
+++ resolved
@@ -30,7 +30,6 @@
 /**
  * Main account logic.
  *
-<<<<<<< HEAD
  * @class
  * @memberof logic
  * @see Parent: {@link logic}
@@ -42,21 +41,11 @@
  * @param {Database} db - Description of the param
  * @param {ZSchema} schema - Description of the param
  * @param {Object} logger - Description of the param
- * @param {function} cb - Callback function.
+ * @param {function} cb - Callback function
  * @property {account_model} model
  * @property {account_schema} schema
- * @returns {Immediate} With `this` as data.
+ * @return {setImmediateCallback} error, this
  * @todo Add description of the params
-=======
- * @memberof module:accounts
- * @class
- * @classdesc Main account logic.
- * @param {Database} db
- * @param {ZSchema} schema
- * @param {Object} logger
- * @param {function} cb - Callback function
- * @return {setImmediateCallback} error, this
->>>>>>> 01bf90e3
  */
 class Account {
 	constructor(db, schema, logger, cb) {
@@ -109,205 +98,6 @@
 			this.conv[field.name] = field.conv;
 		});
 
-<<<<<<< HEAD
-	this.table = 'mem_accounts';
-
-	this.model = [
-		{
-			name: 'username',
-			type: 'String',
-			conv: String,
-			immutable: true,
-		},
-		{
-			name: 'isDelegate',
-			type: 'SmallInt',
-			conv: Boolean,
-		},
-		{
-			name: 'u_isDelegate',
-			type: 'SmallInt',
-			conv: Boolean,
-		},
-		{
-			name: 'secondSignature',
-			type: 'SmallInt',
-			conv: Boolean,
-		},
-		{
-			name: 'u_secondSignature',
-			type: 'SmallInt',
-			conv: Boolean,
-		},
-		{
-			name: 'u_username',
-			type: 'String',
-			conv: String,
-			immutable: true,
-		},
-		{
-			name: 'address',
-			type: 'String',
-			conv: String,
-			immutable: true,
-			expression: 'UPPER(a.address)',
-		},
-		{
-			name: 'publicKey',
-			type: 'Binary',
-			conv: String,
-			immutable: true,
-			expression: 'ENCODE("publicKey", \'hex\')',
-		},
-		{
-			name: 'secondPublicKey',
-			type: 'Binary',
-			conv: String,
-			immutable: true,
-			expression: 'ENCODE("secondPublicKey", \'hex\')',
-		},
-		{
-			name: 'balance',
-			type: 'BigInt',
-			conv: Number,
-			expression: '("balance")::bigint',
-		},
-		{
-			name: 'u_balance',
-			type: 'BigInt',
-			conv: Number,
-			expression: '("u_balance")::bigint',
-		},
-		{
-			name: 'rate',
-			type: 'BigInt',
-			conv: Number,
-			expression: '("rate")::bigint',
-		},
-		{
-			name: 'delegates',
-			type: 'Text',
-			conv: Array,
-			expression: `(SELECT ARRAY_AGG("dependentId") FROM ${
-				this.table
-			}2delegates WHERE "accountId" = a."address")`,
-		},
-		{
-			name: 'u_delegates',
-			type: 'Text',
-			conv: Array,
-			expression: `(SELECT ARRAY_AGG("dependentId") FROM ${
-				this.table
-			}2u_delegates WHERE "accountId" = a."address")`,
-		},
-		{
-			name: 'multisignatures',
-			type: 'Text',
-			conv: Array,
-			expression: `(SELECT ARRAY_AGG("dependentId") FROM ${
-				this.table
-			}2multisignatures WHERE "accountId" = a."address")`,
-		},
-		{
-			name: 'u_multisignatures',
-			type: 'Text',
-			conv: Array,
-			expression: `(SELECT ARRAY_AGG("dependentId") FROM ${
-				this.table
-			}2u_multisignatures WHERE "accountId" = a."address")`,
-		},
-		{
-			name: 'multimin',
-			type: 'SmallInt',
-			conv: Number,
-		},
-		{
-			name: 'u_multimin',
-			type: 'SmallInt',
-			conv: Number,
-		},
-		{
-			name: 'multilifetime',
-			type: 'SmallInt',
-			conv: Number,
-		},
-		{
-			name: 'u_multilifetime',
-			type: 'SmallInt',
-			conv: Number,
-		},
-		{
-			name: 'blockId',
-			type: 'String',
-			conv: String,
-		},
-		{
-			name: 'nameexist',
-			type: 'SmallInt',
-			conv: Boolean,
-		},
-		{
-			name: 'u_nameexist',
-			type: 'SmallInt',
-			conv: Boolean,
-		},
-		{
-			name: 'fees',
-			type: 'BigInt',
-			conv: Number,
-			expression: '(a."fees")::bigint',
-		},
-		{
-			name: 'rank',
-			type: 'BigInt',
-			conv: Number,
-			expression:
-				'(SELECT m.row_number FROM (SELECT row_number() OVER (ORDER BY r."vote" DESC, r."publicKey" ASC), address FROM (SELECT d."isDelegate", d.vote, d."publicKey", d.address FROM mem_accounts AS d WHERE d."isDelegate" = 1) AS r) m WHERE m."address" = a."address")::int',
-		},
-		{
-			name: 'rewards',
-			type: 'BigInt',
-			conv: Number,
-			expression: '(a."rewards")::bigint',
-		},
-		{
-			name: 'vote',
-			type: 'BigInt',
-			conv: Number,
-			expression: '(a."vote")::bigint',
-		},
-		{
-			name: 'producedBlocks',
-			type: 'BigInt',
-			conv: Number,
-			expression: '(a."producedblocks")::bigint',
-		},
-		{
-			name: 'missedBlocks',
-			type: 'BigInt',
-			conv: Number,
-			expression: '(a."missedblocks")::bigint',
-		},
-		{
-			name: 'virgin',
-			type: 'SmallInt',
-			conv: Boolean,
-			immutable: true,
-		},
-		{
-			name: 'approval',
-			type: 'integer',
-			dependentFields: ['vote'],
-			computedField: true,
-		},
-		{
-			name: 'productivity',
-			type: 'integer',
-			dependentFields: ['producedBlocks', 'missedBlocks', 'rank'],
-			computedField: true,
-		},
-	];
-=======
 		// Obtains editable fields from model
 		this.editable = [];
 		this.model.forEach(field => {
@@ -331,7 +121,6 @@
 			blocks,
 		};
 	}
->>>>>>> 01bf90e3
 
 	/**
 	 * Deletes the contents of these tables:
@@ -837,109 +626,6 @@
 }
 
 /**
-<<<<<<< HEAD
- * @typedef {Object} account_schema
- * @property {string} id - Description of the value
- * @property {string} type - Description of the value
- * @property {Object} properties - Description of the value
- * @property {Object} properties.username - Description of the value
- * @property {string} properties.username.type - Description of the value
- * @property {string} properties.username.format - Description of the value
- * @property {Object} properties.isDelegate - Description of the value
- * @property {string} properties.isDelegate.type - Description of the value
- * @property {number} properties.isDelegate.maximum - Description of the value
- * @property {Object} properties.u_isDelegate - Description of the value
- * @property {string} properties.u_isDelegate.type - Description of the value
- * @property {number} properties.u_isDelegate.maximum - Description of the value
- * @property {Object} properties.secondSignature - Description of the value
- * @property {string} properties.secondSignature.type - Description of the value
- * @property {number} properties.secondSignature.maximum - Description of the value
- * @property {Object} properties.u_secondSignature - Description of the value
- * @property {string} properties.u_secondSignature.type - Description of the value
- * @property {number} properties.u_secondSignature.maximum - Description of the value
- * @property {Object} properties.u_username - Description of the value
- * @property {Array} properties.u_username.anyOf - Description of the value
- * @property {Object} properties.u_username.anyOf[0] - Description of the value
- * @property {string} properties.u_username.anyOf[0].type - Description of the value
- * @property {string} properties.u_username.anyOf[0].format - Description of the value
- * @property {Object} properties.u_username.anyOf[1] - Description of the value
- * @property {string} properties.u_username.anyOf[1].type - Description of the value
- * @property {Object} properties.secondPublicKey - Description of the value
- * @property {Array} properties.secondPublicKey.anyOf - Description of the value
- * @property {Object} properties.secondPublicKey.anyOf[0] - Description of the value
- * @property {string} properties.secondPublicKey.anyOf[0].type - Description of the value
- * @property {string} properties.secondPublicKey.anyOf[0].format - Description of the value
- * @property {Object} properties.secondPublicKey.anyOf[1] - Description of the value
- * @property {string} properties.secondPublicKey.anyOf[1].type - Description of the value
- * @property {Object} properties.address - Description of the value
- * @property {string} properties.address.type - Description of the value
- * @property {string} properties.address.format - Description of the value
- * @property {number} properties.address.minLength - Description of the value
- * @property {number} properties.address.maxLength - Description of the value
- * @property {Object} properties.publicKey - Description of the value
- * @property {string} properties.publicKey.type - Description of the value
- * @property {string} properties.publicKey.format - Description of the value
- * @property {Object} properties.balance - Description of the value
- * @property {string} properties.balance.type - Description of the value
- * @property {number} properties.balance.minimum - Description of the value
- * @property {number} properties.balance.maximum - Description of the value
- * @property {Object} properties.u_balance - Description of the value
- * @property {string} properties.u_balance.type - Description of the value
- * @property {number} properties.u_balance.minimum - Description of the value
- * @property {number} properties.u_balance.maximum - Description of the value
- * @property {Object} properties.rate - Description of the value
- * @property {string} properties.rate.type - Description of the value
- * @property {Object} properties.multimin - Description of the value
- * @property {string} properties.multimin.type - Description of the value
- * @property {number} properties.multimin.minimum - Description of the value
- * @property {number} properties.multimin.maximum - Description of the value
- * @property {Object} properties.u_multimin - Description of the value
- * @property {string} properties.u_multimin.type - Description of the value
- * @property {number} properties.u_multimin.minimum - Description of the value
- * @property {number} properties.u_multimin.maximum - Description of the value
- * @property {Object} properties.multilifetime - Description of the value
- * @property {string} properties.multilifetime.type - Description of the value
- * @property {number} properties.multilifetime.minimum - Description of the value
- * @property {number} properties.multilifetime.maximum - Description of the value
- * @property {Object} properties.u_multilifetime - Description of the value
- * @property {string} properties.u_multilifetime.type - Description of the value
- * @property {number} properties.u_multilifetime.minimum - Description of the value
- * @property {number} properties.u_multilifetime.maximum - Description of the value
- * @property {Object} properties.blockId - Description of the value
- * @property {string} properties.blockId.type - Description of the value
- * @property {string} properties.blockId.format - Description of the value
- * @property {number} properties.blockId.minLength - Description of the value
- * @property {number} properties.blockId.maxLength - Description of the value
- * @property {Object} properties.nameexist - Description of the value
- * @property {string} properties.nameexist.type - Description of the value
- * @property {number} properties.nameexist.maximum - Description of the value
- * @property {Object} properties.u_nameexist - Description of the value
- * @property {string} properties.u_nameexist.type - Description of the value
- * @property {number} properties.u_nameexist.maximum - Description of the value
- * @property {Object} properties.fees - Description of the value
- * @property {string} properties.fees.type - Description of the value
- * @property {number} properties.fees.minimum - Description of the value
- * @property {Object} properties.rank - Description of the value
- * @property {number} properties.rank.type - Description of the value
- * @property {Object} properties.rewards - Description of the value
- * @property {string} properties.rewards.type - Description of the value
- * @property {number} properties.rewards.minimum - Description of the value
- * @property {Object} properties.vote - Description of the value
- * @property {number} properties.vote.type - Description of the value
- * @property {Object} properties.producedBlocks - Description of the value
- * @property {number} properties.producedBlocks.type - Description of the value
- * @property {Object} properties.missedBlocks - Description of the value
- * @property {number} properties.missedBlocks.type - Description of the value
- * @property {Object} properties.virgin - Description of the value
- * @property {string} properties.virgin.type - Description of the value
- * @property {number} properties.virgin.maximum - Description of the value
- * @property {Object} properties.approval - Description of the value
- * @property {number} properties.approval.type - Description of the value
- * @property {Object} properties.productivity - Description of the value
- * @property {number} properties.productivity.type - Description of the value
- * @todo Add descriptions of the values
- */
-=======
  * @typedef {Object} account
  * @property {string} username - Lowercase, between 1 and 20 chars
  * @property {boolean} isDelegate
@@ -1145,7 +831,6 @@
 	},
 ];
 
->>>>>>> 01bf90e3
 Account.prototype.schema = {
 	id: 'Account',
 	type: 'object',
@@ -1329,530 +1014,5 @@
 	required: ['address', 'balance', 'u_balance'],
 };
 
-<<<<<<< HEAD
-// Public methods
-/**
- * Binds input parameters to private variables modules.
- *
- * @param {Blocks} blocks - Description of the param
- * @todo Add description of the param
- */
-Account.prototype.bind = function(blocks) {
-	modules = {
-		blocks: blocks,
-	};
-};
-
-/**
- * Deletes the contents of these tables:
- * - mem_round
- * - mem_accounts2delegates
- * - mem_accounts2u_delegates
- * - mem_accounts2multisignatures
- * - mem_accounts2u_multisignatures
- *
- * @param {function} cb - Callback function
- * @returns {Immediate} cb|error
- */
-Account.prototype.resetMemTables = function(cb) {
-	this.scope.db.accounts
-		.resetMemTables()
-		.then(function() {
-			return setImmediate(cb);
-		})
-		.catch(function(err) {
-			library.logger.error(err.stack);
-			return setImmediate(cb, 'Account#resetMemTables error');
-		});
-};
-
-/**
- * Validates account schema.
- *
- * @param {account} account - Description of the param
- * @returns {err|account} Error message or input parameter account.
- * @throws {string} If schema.validate fails, throws 'Failed to validate account schema'.
- * @todo Add description of the param
- */
-Account.prototype.objectNormalize = function(account) {
-	var report = this.scope.schema.validate(account, Account.prototype.schema);
-
-	if (!report) {
-		throw `Failed to validate account schema: ${this.scope.schema
-			.getLastErrors()
-			.map(function(err) {
-				var path = err.path.replace('#/', '').trim();
-				return [path, ': ', err.message, ' (', account[path], ')'].join('');
-			})
-			.join(', ')}`;
-	}
-
-	return account;
-};
-
-/**
- * Checks type, length and format from publicKey.
- *
- * @param {publicKey} publicKey - Description of the param
- * @throws {string} throws one error for every check
- * @todo Add description of the param
- */
-Account.prototype.verifyPublicKey = function(publicKey) {
-	if (publicKey !== undefined) {
-		// Check type
-		if (typeof publicKey !== 'string') {
-			throw 'Invalid public key, must be a string';
-		}
-		// Check length
-		if (publicKey.length !== 64) {
-			throw 'Invalid public key, must be 64 characters long';
-		}
-
-		if (!this.scope.schema.validate(publicKey, { format: 'hex' })) {
-			throw 'Invalid public key, must be a hex string';
-		}
-	}
-};
-
-/**
- * Normalizes address and creates binary buffers to insert.
- *
- * @param {Object} raw - with address and public key
- * @returns {Object} Normalized address
- */
-Account.prototype.toDB = function(raw) {
-	this.binary.forEach(function(field) {
-		if (raw[field]) {
-			raw[field] = Buffer.from(raw[field], 'hex');
-		}
-	});
-
-	// Normalize address
-	raw.address = String(raw.address).toUpperCase();
-
-	return raw;
-};
-
-/**
- * Gets Multisignature account information for specified fields and filter criteria.
- *
- * @param {Object} filter - Contains address
- * @param {Object|function} fields - Table fields
- * @param {function} cb - Callback function
- * @returns {Immediate} Returns null or Object with database data
- */
-Account.prototype.getMultiSignature = function(filter, fields, cb, tx) {
-	if (typeof fields === 'function') {
-		tx = cb;
-		cb = fields;
-		fields = null;
-	}
-
-	filter.multisig = true;
-
-	this.get(filter, fields, cb, tx);
-};
-
-/**
- * Gets account information for specified fields and filter criteria.
- *
- * @param {Object} filter - Contains address
- * @param {Object|function} fields - Table fields
- * @param {function} cb - Callback function
- * @returns {Immediate} Returns null or Object with database data
- */
-Account.prototype.get = function(filter, fields, cb, tx) {
-	if (typeof fields === 'function') {
-		tx = cb;
-		cb = fields;
-		fields = null;
-	}
-
-	this.getAll(
-		filter,
-		fields,
-		function(err, data) {
-			return setImmediate(cb, err, data && data.length ? data[0] : null);
-		},
-		tx
-	);
-};
-
-/**
- * Gets accounts information from mem_accounts.
- *
- * @param {Object} filter - Contains address
- * @param {Object|function} fields - Table fields
- * @param {function} cb - Callback function
- * @returns {Immediate} data with rows | 'Account#getAll error'
- */
-Account.prototype.getAll = function(filter, fields, cb, tx) {
-	if (typeof fields === 'function') {
-		cb = fields;
-		fields = null;
-	}
-
-	var computedFields = {
-		approval: ['vote'],
-		productivity: ['producedBlocks', 'missedBlocks', 'rank'],
-	};
-
-	// If fields are not provided append computed fields
-	if (!fields) {
-		fields = this.scope.db.accounts.getDBFields();
-		fields = fields.concat(Object.keys(computedFields));
-	}
-
-	var fieldsAddedForComputation = [];
-	var performComputationFor = [];
-
-	Object.keys(computedFields).forEach(function(computedField) {
-		if (fields.indexOf(computedField) !== -1) {
-			// Add computed field to list to process later
-			performComputationFor.push(computedField);
-
-			// Remove computed field from the db fields list
-			fields.splice(fields.indexOf(computedField), 1);
-
-			// Marks fields which are explicitly added due to computation
-			fieldsAddedForComputation = fieldsAddedForComputation.concat(
-				_.difference(computedFields[computedField], fields)
-			);
-
-			// Add computation dependant fields to db fields list
-			fields = fields.concat(computedFields[computedField]);
-		}
-	});
-
-	var DEFAULT_LIMIT = constants.activeDelegates;
-	var limit = DEFAULT_LIMIT;
-	var offset = 0;
-	var sort = { sortField: '', sortMethod: '' };
-
-	if (filter.offset > 0) {
-		offset = filter.offset;
-	}
-	delete filter.offset;
-
-	if (filter.limit > 0) {
-		limit = filter.limit;
-	}
-	delete filter.limit;
-
-	if (filter.sort) {
-		var allowedSortFields = [
-			'username',
-			'balance',
-			'rank',
-			'missedBlocks',
-			'vote',
-			'publicKey',
-		];
-		sort = sortBy.sortBy(filter.sort, {
-			sortFields: allowedSortFields,
-			quoteField: false,
-		});
-	}
-	delete filter.sort;
-
-	var self = this;
-
-	(tx || this.scope.db).accounts
-		.list(filter, fields, {
-			limit: limit,
-			offset: offset,
-			sortField: sort.sortField,
-			sortMethod: sort.sortMethod,
-		})
-		.then(function(rows) {
-			var lastBlock = modules.blocks.lastBlock.get();
-			// If the last block height is undefined, it means it's a genesis block with height = 1
-			// look for a constant for total supply
-			var totalSupply = lastBlock.height
-				? __private.blockReward.calcSupply(lastBlock.height)
-				: 0;
-
-			if (performComputationFor.indexOf('approval') !== -1) {
-				rows.forEach(function(accountRow) {
-					accountRow.approval = self.calculateApproval(
-						accountRow.vote,
-						totalSupply
-					);
-				});
-			}
-
-			if (performComputationFor.indexOf('productivity') !== -1) {
-				rows.forEach(function(accountRow) {
-					accountRow.productivity = self.calculateProductivity(
-						accountRow.producedBlocks,
-						accountRow.missedBlocks
-					);
-				});
-			}
-
-			if (fieldsAddedForComputation.length > 0) {
-				// Remove the fields which were only added for computation
-				rows.forEach(function(accountRow) {
-					fieldsAddedForComputation.forEach(function(field) {
-						delete accountRow[field];
-					});
-				});
-			}
-
-			return setImmediate(cb, null, rows);
-		})
-		.catch(function(err) {
-			library.logger.error(err.stack);
-			return setImmediate(cb, 'Account#getAll error');
-		});
-};
-
-/**
- * Calculates productivity of a delegate account.
- *
- * @param {String} votersBalance - Description of the param
- * @param {String} totalSupply - Description of the param
- * @returns {Number}
- * @todo Add descriptions of the params and returns-value
- */
-Account.prototype.calculateApproval = function(votersBalance, totalSupply) {
-	// votersBalance and totalSupply are sent as strings, we convert them into bignum and send the response as number as well.
-	var votersBalanceBignum = new Bignum(votersBalance || 0);
-	var totalSupplyBignum = new Bignum(totalSupply);
-	var approvalBignum = votersBalanceBignum
-		.dividedBy(totalSupplyBignum)
-		.times(100)
-		.round(2);
-	return !approvalBignum.isNaN() ? approvalBignum.toNumber() : 0;
-};
-
-/**
- * Calculates productivity of a delegate account.
- *
- * @param {String} producedBlocks - Description of the param
- * @param {String} missedBlocks - Description of the param
- * @returns {Number}
- * @todo Add descriptions of the params and returns-value
- */
-Account.prototype.calculateProductivity = function(
-	producedBlocks,
-	missedBlocks
-) {
-	var producedBlocksBignum = new Bignum(producedBlocks || 0);
-	var missedBlocksBignum = new Bignum(missedBlocks || 0);
-	var percent = producedBlocksBignum
-		.dividedBy(producedBlocksBignum.plus(missedBlocksBignum))
-		.times(100)
-		.round(2);
-	return !percent.isNaN() ? percent.toNumber() : 0;
-};
-
-/**
- * Sets fields for specific address in mem_accounts table.
- *
- * @param {address} address - Description of the param
- * @param {Object} fields - Description of the param
- * @param {function} cb - Callback function
- * @returns {Immediate} cb | 'Account#set error'
- * @todo Add descriptions of the params and returns-value
- */
-Account.prototype.set = function(address, fields, cb, tx) {
-	// Verify public key
-	this.verifyPublicKey(fields.publicKey);
-
-	// Normalize address
-	fields.address = address;
-
-	(tx || this.scope.db).accounts
-		.upsert(fields, ['address'])
-		.then(function() {
-			return setImmediate(cb);
-		})
-		.catch(function(err) {
-			library.logger.error(err.stack);
-			return setImmediate(cb, 'Account#set error');
-		});
-};
-
-/**
- * Updates account from mem_account with diff data belonging to an editable field.
- * Inserts into mem_round "address", "amount", "delegate", "blockId", "round" based on balance or delegates fields.
- *
- * @param {address} address - Description of the param
- * @param {Object} diff - Must contains only mem_account editable fields
- * @param {function} cb - Callback function
- * @returns {Immediate|cb|done} Multiple returns: done() or error
- * @todo Add descriptions of the params
- */
-Account.prototype.merge = function(address, diff, cb, tx) {
-	// Verify public key
-	this.verifyPublicKey(diff.publicKey);
-
-	// Normalize address
-	address = String(address).toUpperCase();
-
-	var self = this;
-
-	// If merge was called without any diff object
-	if (Object.keys(diff).length === 0) {
-		return self.get({ address: address }, cb, tx);
-	}
-
-	// Loop through each of updated attribute
-	(tx || self.scope.db)
-		.tx('logic:account:merge', function(dbTx) {
-			var promises = [];
-
-			Object.keys(diff).forEach(function(updatedField) {
-				// Return if updated field is not editable
-				if (self.editable.indexOf(updatedField) === -1) {
-					return;
-				}
-
-				// Get field data type
-				var fieldType = self.conv[updatedField];
-				var updatedValue = diff[updatedField];
-
-				// Make execution selection based on field type
-				switch (fieldType) {
-					// blockId
-					case String:
-						promises.push(
-							dbTx.accounts.update(address, _.pick(diff, [updatedField]))
-						);
-						break;
-
-					// [u_]balance, [u_]multimin, [u_]multilifetime, rate, fees, rank, rewards, votes, producedBlocks, missedBlocks
-					case Number:
-						if (isNaN(updatedValue) || updatedValue === Infinity) {
-							throw `Encountered insane number: ${updatedValue}`;
-						}
-
-						// If updated value is positive number
-						if (Math.abs(updatedValue) === updatedValue && updatedValue !== 0) {
-							promises.push(
-								dbTx.accounts.increment(
-									address,
-									updatedField,
-									Math.floor(updatedValue)
-								)
-							);
-
-							// If updated value is negative number
-						} else if (updatedValue < 0) {
-							promises.push(
-								dbTx.accounts.decrement(
-									address,
-									updatedField,
-									Math.floor(Math.abs(updatedValue))
-								)
-							);
-
-							// If money is taken out from an account so its an active account now.
-							if (updatedField === 'u_balance') {
-								promises.push(dbTx.accounts.update(address, { virgin: 0 }));
-							}
-						}
-
-						if (updatedField === 'balance') {
-							promises.push(
-								dbTx.rounds.insertRoundInformationWithAmount(
-									address,
-									diff.blockId,
-									diff.round,
-									updatedValue
-								)
-							);
-						}
-						break;
-
-					// [u_]delegates, [u_]multisignatures
-					case Array:
-						// If we received update as array of strings
-						if (_.isString(updatedValue[0])) {
-							updatedValue.forEach(function(updatedValueItem) {
-								// Fetch first character
-								var mode = updatedValueItem[0];
-								var dependentId = '';
-
-								if (mode === '-' || mode === '+') {
-									dependentId = updatedValueItem.slice(1);
-								} else {
-									dependentId = updatedValueItem;
-									mode = '+';
-								}
-
-								if (mode === '-') {
-									promises.push(
-										dbTx.accounts.removeDependencies(
-											address,
-											dependentId,
-											updatedField
-										)
-									);
-								} else {
-									promises.push(
-										dbTx.accounts.insertDependencies(
-											address,
-											dependentId,
-											updatedField
-										)
-									);
-								}
-
-								if (updatedField === 'delegates') {
-									promises.push(
-										dbTx.rounds.insertRoundInformationWithDelegate(
-											address,
-											diff.blockId,
-											diff.round,
-											dependentId,
-											mode
-										)
-									);
-								}
-							});
-							// If we received update as array of objects
-						} else if (_.isObject(updatedValue[0])) {
-							// TODO: Need to look the usage of object based diff param
-						}
-						break;
-				}
-			});
-
-			// Run all db operations in a batch
-			return dbTx.batch(promises);
-		})
-		.then(function() {
-			return self.get({ address: address }, cb, tx);
-		})
-		.catch(function(err) {
-			library.logger.error(err.stack);
-			return setImmediate(cb, _.isString(err) ? err : 'Account#merge error');
-		});
-};
-
-/**
- * Removes an account from mem_account table based on address.
- *
- * @param {address} address - Description of the param
- * @param {function} cb - Callback function
- * @returns {Immediate} Data with address | Account#remove error
- * @todo Add descriptions of the params
- */
-Account.prototype.remove = function(address, cb) {
-	this.scope.db.accounts
-		.remove(address)
-		.then(function() {
-			return setImmediate(cb, null, address);
-		})
-		.catch(function(err) {
-			library.logger.error(err.stack);
-			return setImmediate(cb, 'Account#remove error');
-		});
-};
-
-=======
->>>>>>> 01bf90e3
 // Export
 module.exports = Account;
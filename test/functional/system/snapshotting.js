/*
 * Copyright © 2018 Lisk Foundation
 *
 * See the LICENSE file at the top-level directory of this distribution
 * for licensing information.
 *
 * Unless otherwise agreed in a custom licensing agreement with the Lisk Foundation,
 * no part of this software, including this file, may be copied, modified,
 * propagated, or distributed except according to the terms contained in the
 * LICENSE file.
 *
 * Removal or modification of this copyright notice is prohibited.
 */

'use strict';

const Promise = require('bluebird');
const elements = require('lisk-elements').default;
const randomUtil = require('../../common/utils/random');
const accountsFixtures = require('../../fixtures/accounts');
const queriesHelper = require('../common/sql/queriesHelper.js');
const localCommon = require('./common');

const constants = global.constants;

describe('snapshotting', () => {
	let library;
	let Queries;
	let addTransactionsAndForgePromise;

	// Set rewards start at 150-th block
	constants.rewards.offset = 150;

	localCommon.beforeBlock('lisk_functional_snapshotting', lib => {
		library = lib;
		Queries = new queriesHelper(lib, lib.db);

		addTransactionsAndForgePromise = Promise.promisify(
			localCommon.addTransactionsAndForge
		);
	});

	function getMemAccounts() {
		return Queries.getAccounts().then(rows => {
			const accounts = {};
			_.map(rows, acc => {
				accounts[acc.address] = acc;
			});
			return _.cloneDeep(accounts);
		});
	}

	describe('snapshotting to end of round 2 when blockchain contains 303 blocks', () => {
		let memAccountsBeforeSnapshot;

		before(() => {
			// Forge 99 blocks to reach height 100 (genesis block is already there)
			return (
				Promise.mapSeries([...Array(99)], () => {
					return addTransactionsAndForgePromise(library, [], 0);
				})
					// Forge 1 block with transaction to reach height 101
					.then(() => {
						const transaction = elements.transaction.transfer({
							recipientId: randomUtil.account().address,
							amount: randomUtil.number(100000000, 1000000000),
							passphrase: accountsFixtures.genesis.passphrase,
						});
						return addTransactionsAndForgePromise(library, [transaction], 0);
					})
					// Forge 101 block with transaction to reach height 202
					.then(() => {
						return Promise.mapSeries([...Array(101)], () => {
							return addTransactionsAndForgePromise(library, [], 0);
						});
					})
					.then(() => {
						return getMemAccounts().then(_accounts => {
							// Save copy of mem_accounts table
							memAccountsBeforeSnapshot = _.cloneDeep(_accounts);
							// Forge one more round of blocks to reach height 303
							// blocks from that round should be deleted during snapshotting process)
							return Promise.mapSeries([...Array(101)], () => {
								return addTransactionsAndForgePromise(library, [], 0);
							});
						});
					})
			);
		});

		it('mem_accounts states after snapshotting should match copy taken after round 2', done => {
			const lastBlock = library.modules.blocks.lastBlock.get();
			expect(lastBlock.height).to.eql(303);

			const __private = library.rewiredModules.loader.__get__('__private');

			library.rewiredModules.loader.__set__(
				'library.config.loading.snapshotRound',
				2
			);

<<<<<<< HEAD
			__private.snapshotFinished = function() {
				getMemAccounts()
					.then(_accounts => {
						expect(_accounts).to.deep.equal(memAccountsBeforeSnapshot);
						done();
					})
					.catch(err => {
						done(err);
					});
=======
			__private.snapshotFinished = function(err) {
				expect(err).to.not.exist;
				getMemAccounts().then(_accounts => {
					expect(_accounts).to.deep.equal(memAccountsBeforeSnapshot);
					done();
				});
>>>>>>> 7db094c8
			};

			__private.loadBlockChain();
		});
	});
});<|MERGE_RESOLUTION|>--- conflicted
+++ resolved
@@ -18,10 +18,9 @@
 const elements = require('lisk-elements').default;
 const randomUtil = require('../../common/utils/random');
 const accountsFixtures = require('../../fixtures/accounts');
+const constants = require('../../../helpers/constants');
 const queriesHelper = require('../common/sql/queriesHelper.js');
 const localCommon = require('./common');
-
-const constants = global.constants;
 
 describe('snapshotting', () => {
 	let library;
@@ -99,7 +98,6 @@
 				2
 			);
 
-<<<<<<< HEAD
 			__private.snapshotFinished = function() {
 				getMemAccounts()
 					.then(_accounts => {
@@ -109,14 +107,6 @@
 					.catch(err => {
 						done(err);
 					});
-=======
-			__private.snapshotFinished = function(err) {
-				expect(err).to.not.exist;
-				getMemAccounts().then(_accounts => {
-					expect(_accounts).to.deep.equal(memAccountsBeforeSnapshot);
-					done();
-				});
->>>>>>> 7db094c8
 			};
 
 			__private.loadBlockChain();

--- conflicted
+++ resolved
@@ -51,15 +51,9 @@
     - TEST=test/api/signatures.js TEST_TYPE='FUNC'
     - TEST=test/api/transactions.js TEST_TYPE='FUNC'
 
-<<<<<<< HEAD
-    - TEST=test/unit/helpers
-    - TEST=test/unit/logic
-    - TEST=test/unit/modules
-=======
     - TEST=test/unit/helpers TEST_TYPE='UNIT'
     - TEST=test/unit/logic TEST_TYPE='UNIT'
     - TEST=test/unit/modules TEST_TYPE='UNIT'
->>>>>>> 9ca66dba
 script: 'npm run travis'
 after_success:
     - bash .travis/after-success.sh $TRAVIS_BUILD_NUMBER ${TRAVIS_JOB_NUMBER#*.} $TEST_TYPE $TRAVIS_BUILD_DIR $TRAVIS_BRANCH $TRAVIS_PULL_REQUEST_BRANCH;
